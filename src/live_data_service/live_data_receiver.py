from datetime import datetime
import asyncio
import threading
from contextlib import asynccontextmanager
from typing import Set, Dict

from src.shared import scheduled_timings, routes_children, routes_parent, start_times
from src.live_data_service.live_data_getter import fetch_route_data
from src.live_data_service.live_data_transformer import transform_response_to_feed_entities
from src.live_data_service.feed_entity_updater import update_feed_message
from src.shared.utils import generate_trip_id_timing_map

<<<<<<< HEAD
# Use a regular set with a lock for thread safety since we can't create weak references to integers
active_parents: Set[int] = set()
active_parents_lock = threading.Lock()
=======

# Set of active parent_ids currently being polled
active_parents = set()
>>>>>>> 25a0e1bd

# Cache for trip maps to reduce memory allocations
trip_map_cache: Dict[int, dict] = {}
CACHE_CLEANUP_INTERVAL = 3600  # 1 hour
FETCH_TIMEOUT = 30  # seconds

@asynccontextmanager
async def managed_polling(parent_id: int):
    """Context manager to ensure proper cleanup of active_parents"""
    try:
        with active_parents_lock:
            active_parents.add(parent_id)
        yield
    finally:
        with active_parents_lock:
            active_parents.discard(parent_id)

async def cleanup_trip_map_cache():
    """Periodically cleanup the trip map cache"""
    while True:
        await asyncio.sleep(CACHE_CLEANUP_INTERVAL)
        trip_map_cache.clear()

async def live_data_receiver_loop():
    """
    Consumes scheduled_timings queue and starts polling tasks for each unique parent_id.
    Ensures only one polling task per parent_id at a time.
    """
    # Start cache cleanup task
    asyncio.create_task(cleanup_trip_map_cache())
    
    while True:
        try:
            if scheduled_timings.empty():
                await asyncio.sleep(1)
                continue

            scheduled_time, job = scheduled_timings.queue[0]  # Peek without removing
            now = datetime.now()

            if now.timestamp() >= scheduled_time.timestamp():
                _, job = scheduled_timings.get()  # Now remove
                parent_id = job["parent_id"]

                with active_parents_lock:
                    if parent_id in active_parents:
                        continue  # Already polling this parent

                asyncio.create_task(poll_route_parent_until_done(parent_id))
            else:
                await asyncio.sleep(1)
        except Exception as e:
            print(f"Error in live_data_receiver_loop: {e}")
        finally:
            await asyncio.sleep(1)

async def poll_route_parent_until_done(parent_id: int):
    """
    Polls the BMTC API every 20s for a given route parent_id.
    Stops after 2 consecutive polls return no matching live trip data.
    """
    async with managed_polling(parent_id):
        # Get or create trip map from cache
        if parent_id not in trip_map_cache:
            child_routes = routes_children.as_dict()
            start_time_data = start_times.as_dict()
            trip_map_cache[parent_id] = generate_trip_id_timing_map(start_time_data, child_routes)
        
        trip_map = trip_map_cache[parent_id]
        print(f"[Polling] Started polling for parent_id={parent_id}")
        empty_tries = 0
        MAX_EMPTY_TRIES = 2

        try:
            while True:
                try:
                    # Use wait_for instead of timeout context manager
                    data = await asyncio.wait_for(fetch_route_data(parent_id), timeout=FETCH_TIMEOUT)

                    if not data:
                        print(f"[Polling] [{datetime.now().strftime('%d-%m %H:%M:%S')}] No data for parent_id={parent_id}")
                        empty_tries += 1
                    else:
                        matching_jobs = []
                        for route_key, child_id in routes_children.items():
                            if routes_parent.get(route_key) != parent_id:
                                continue

                            for trip_entry in trip_map.get(route_key, []):
                                matching_jobs.append({
                                    "trip_id": trip_entry["trip"],
                                    "trip_time": datetime.strptime(trip_entry['start'], "%H:%M:%S"),
                                    "route_id": str(child_id),
                                    "parent_id": parent_id
                                })

                        found_match = False
                        all_entities = []

                        for job in matching_jobs:
                            entities = transform_response_to_feed_entities(data, job)
                            if entities:
                                found_match = True
                                all_entities.extend(entities)

                        if found_match:
                            update_feed_message(all_entities)
                            empty_tries = 0
                        else:
                            empty_tries += 1

                    if empty_tries >= MAX_EMPTY_TRIES:
                        print(f"[Polling] [{datetime.now().strftime('%d-%m %H:%M:%S')}] No matches after {MAX_EMPTY_TRIES} tries. Stopping {parent_id}.")
                        break

                    await asyncio.sleep(20)
                except asyncio.TimeoutError:
                    print(f"[Polling] Timeout while fetching data for parent_id={parent_id}")
                    empty_tries += 1
                except Exception as e:
                    print(f"[Polling] Error while polling parent_id={parent_id}: {e}")
                    empty_tries += 1
        finally:
            # Cleanup cache when done with this parent_id
            trip_map_cache.pop(parent_id, None)<|MERGE_RESOLUTION|>--- conflicted
+++ resolved
@@ -10,15 +10,10 @@
 from src.live_data_service.feed_entity_updater import update_feed_message
 from src.shared.utils import generate_trip_id_timing_map
 
-<<<<<<< HEAD
+
 # Use a regular set with a lock for thread safety since we can't create weak references to integers
 active_parents: Set[int] = set()
 active_parents_lock = threading.Lock()
-=======
-
-# Set of active parent_ids currently being polled
-active_parents = set()
->>>>>>> 25a0e1bd
 
 # Cache for trip maps to reduce memory allocations
 trip_map_cache: Dict[int, dict] = {}
