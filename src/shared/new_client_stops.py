import json
import os
from math import radians, sin, cos, sqrt, atan2
from src.shared.config import CLIENT_STOPS_PATH, API_RESPONSES_DIR


inverted_routes = []

def load_client_stops(client_stops_path):
    """Load the client stops data."""
    with open(client_stops_path, 'r') as file:
        return json.load(file)


def load_api_response(api_path):
    """Load the API response from the given path."""
    with open(api_path, 'r') as file:
        return json.load(file)


def haversine(lat1, lon1, lat2, lon2):
    """Calculate the Haversine distance between two latitude/longitude points."""
    R = 6371.0  # Radius of the Earth in kilometers

    # Convert latitude and longitude from degrees to radians
    lat1, lon1, lat2, lon2 = map(radians, [lat1, lon1, lat2, lon2])

    # Difference between coordinates
    dlat = lat2 - lat1
    dlon = lon2 - lon1

    # Haversine formula
    a = sin(dlat / 2) ** 2 + cos(lat1) * cos(lat2) * sin(dlon / 2) ** 2
    c = 2 * atan2(sqrt(a), sqrt(1 - a))

    return R * c  # Resulting distance in kilometers


def update_client_stops(client_stops, api_responses_dir):
    """Recreate client stops based on API data, matched by closest location."""
    updated_client_stops = {}

    for key, stop_data in client_stops.items():
        # Determine the correct API response file path
        api_path = os.path.join(api_responses_dir, f"{key}.json")

        # Load API response
        try:
            api_response = load_api_response(api_path)
        except FileNotFoundError:
            print(f"API response for {key} not found, skipping...")
            continue
        is_inverted = key.split(' ')[0] in inverted_routes
        data_key = 'up' if 'UP' in key else 'down' if 'DOWN' in key else ''
        data_key = data_key if not is_inverted \
            else 'up' if data_key == 'down' \
            else 'down' if data_key == 'up' \
            else data_key
        # Decide which section (up or down) to use based on the data
        data_section = api_response.get(data_key, {}).get('data')

        if data_section is None:
            print(f"No data found for {key}, skipping...")
            continue

        # Create a new entry for the client stop
        updated_stops = []
        existing_stops_set = set()  # Track stops already in client_stops (by name)

        # Process the stops from client_stops first
        for stop in stop_data['stops']:
            closest_stop = None
            min_distance = float('inf')

            # Check for the closest stop in the API data based on location
            for api_stop in data_section:
                api_lat, api_lon = api_stop['centerlat'], api_stop['centerlong']
                stop_lat, stop_lon = stop['loc']

                # Calculate the distance between the stop in client_stops and the API stop
                distance = haversine(stop_lat, stop_lon, api_lat, api_lon)

                # Track the closest stop
                if distance < min_distance:
                    min_distance = distance
                    closest_stop = api_stop

            if closest_stop:
                if 'name_kn' in stop and stop['name'] == stop['name_kn']:
                    stop['name_kn'] = None
                    stop.pop('name_kn')
                stop['stop_id'] = closest_stop.get('stationid')
                stop['name_kn'] = stop.get('name_kn', closest_stop.get('stationname_kn', closest_stop.get('stationname', '')))  # Populate name_kn if missing
                stop['name'] = stop.get('name')
                stop['distance'] = closest_stop.get('distance_on_station', stop['distance'])
                existing_stops_set.add(closest_stop['stationname'])  # Add the stop name to the set

            updated_stops.append(stop)

        # Add any new stops from the API that are not already in client_stops
        for api_stop in data_section:
            if api_stop['stationname'] not in existing_stops_set:
                # Create a new stop from API data and insert it at the correct position based on sequence
                new_stop = {
                    'name': api_stop['stationname'],
                    'name_kn': api_stop.get('stationname', ''),
                    'loc': [api_stop['centerlat'], api_stop['centerlong']],  # Assuming API data is [lon, lat]
                    'stop_id': api_stop.get('stationid'),
                    'distance': api_stop['distance_on_station']  # You can adjust distance logic if needed
                }
                # Insert the new stop at the correct position based on sequence in API data
                updated_stops.append(new_stop)
        updated_stops.sort(key=lambda stop: float(stop.get('distance', float('inf'))))  # Handle "N/A" or non-numeric distances
        updated_client_stops[key] = {
            'stops': updated_stops,
            'totalDistance': updated_stops[-1].get('distance')
        }

    return updated_client_stops


def save_updated_client_stops(updated_client_stops, output_path):
    """Save the updated client stops to a new JSON file."""
    with open(output_path, 'w', encoding='utf-8') as file:
        json.dump(updated_client_stops, file, indent=4, ensure_ascii=False)
    print(f"JSON saved to {output_path}")


def main():
    # Path to the existing client_stops.json
<<<<<<< HEAD
    client_stops_path = './in/helpers/construct_stops/client_stops.json'

    # Directory where the API responses are stored
    api_responses_dir = './in/helpers/construct_stops/api_responses'

    # Path where the updated client_stops.json should be saved
    output_path = './in/client_stops.json'
=======
    client_stops_path = CLIENT_STOPS_PATH

    # Directory where the API responses are stored
    api_responses_dir = API_RESPONSES_DIR

    # Path where the updated client_stops.json should be saved
    output_path = CLIENT_STOPS_PATH  # or another constant if needed
>>>>>>> 25a0e1bd

    # Load the client stops data
    client_stops = load_client_stops(client_stops_path)

    # Update client stops with stop_id, name_kn, and other data
    updated_client_stops = update_client_stops(client_stops, api_responses_dir)

    if updated_client_stops:
        # Backup the original file before saving
        import shutil
        backup_path = output_path + '.bak'
        shutil.copy(output_path, backup_path)
        print(f"Backup saved to {backup_path}")

        # Save the updated client stops
        save_updated_client_stops(updated_client_stops, output_path)
        print(f"Updated {len(updated_client_stops)} routes.")
    else:
        print("⚠️ No updated stops generated. Skipping save to avoid overwriting existing file.")

if __name__ == '__main__':
    main()<|MERGE_RESOLUTION|>--- conflicted
+++ resolved
@@ -128,15 +128,6 @@
 
 def main():
     # Path to the existing client_stops.json
-<<<<<<< HEAD
-    client_stops_path = './in/helpers/construct_stops/client_stops.json'
-
-    # Directory where the API responses are stored
-    api_responses_dir = './in/helpers/construct_stops/api_responses'
-
-    # Path where the updated client_stops.json should be saved
-    output_path = './in/client_stops.json'
-=======
     client_stops_path = CLIENT_STOPS_PATH
 
     # Directory where the API responses are stored
@@ -144,7 +135,6 @@
 
     # Path where the updated client_stops.json should be saved
     output_path = CLIENT_STOPS_PATH  # or another constant if needed
->>>>>>> 25a0e1bd
 
     # Load the client stops data
     client_stops = load_client_stops(client_stops_path)
